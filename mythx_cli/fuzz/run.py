import logging
import os
import traceback
from enum import Enum
from pathlib import Path

import click

from mythx_cli.fuzz.ide.brownie import BrownieJob
from mythx_cli.fuzz.ide.hardhat import HardhatJob

from .exceptions import BadStatusCode, RPCCallError
from .faas import FaasClient
from .ide.truffle import TruffleJob
from .rpc import RPCClient

LOGGER = logging.getLogger("mythx-cli")

headers = {"Content-Type": "application/json"}

time_limit_seconds = 3000


class IDE(Enum):
    BROWNIE = "brownie"
    HARDHAT = "hardhat"
    TRUFFLE = "truffle"
    SOLIDITY = "solidity"


def determine_ide() -> IDE:
    root_dir = Path.cwd().absolute()
    files = list(os.walk(root_dir))[0][2]
    if "brownie-config.yaml" in files:
        return IDE.BROWNIE
    if "hardhat.config.ts" in files:
        return IDE.HARDHAT
    if "hardhat.config.js" in files:
        return IDE.HARDHAT
    if "truffle-config.js" in files:
        return IDE.TRUFFLE
    return IDE.SOLIDITY


@click.command("run")
@click.argument("target", default=None, nargs=-1, required=False)
@click.option(
    "-a", "--address", type=click.STRING, help="Address of the main contract to analyze"
)
@click.option(
    "-m",
    "--more-addresses",
    type=click.STRING,
    help="Addresses of other contracts to analyze, separated by commas",
)
@click.option(
    "-c",
    "--corpus-target",
    type=click.STRING,
    help="Project UUID, Campaign UUID or Corpus UUID to reuse the corpus from. "
         "In case of a project, corpus from the project's latest submitted campaign will be used",
    default=None,
    required=False,
)
@click.option(
    "-s",
    "--map-to-original-source",
    is_flag=True,
    default=False,
    help="Map the analyses results to the original source code, instead of the instrumented one. "
    "This is meant to be used with Scribble.",
)

@click.option(
    "--dry-run",
    is_flag=True,
    default=False,
    help="Outputs the data to be sent to the FaaS API without making the request.",
)

@click.option(
    "-k",
    "--api-key",
    type=click.STRING,
    help="API key, can be created on the FaaS Dashboard. ",
    default=None,
    required=False,
)
@click.pass_obj
<<<<<<< HEAD
def fuzz_run(
    ctx, address, more_addresses, corpus_target, map_to_original_source, target
):
=======
def fuzz_run(ctx, address, more_addresses, corpus_target, map_to_original_source, dry_run, api_key, target):
>>>>>>> 19d2d86f
    # read YAML config params from ctx dict, e.g. ganache rpc url
    #   Introduce a separate `fuzz` section in the YAML file

    # construct seed state from ganache

    # construct the FaaS campaign object
    #   helpful method: mythx_cli/analyze/solidity.py:SolidityJob.generate_payloads
    #   NOTE: This currently patches link placeholders in the creation
    #         bytecode with the zero address. If we need to submit bytecode from
    #         solc compilation, we need to find a way to replace these with the Ganache
    #         instance's addresses. Preferably we pull all of this data from Ganache
    #         itself and just enrich the payload with source and AST data from the
    #         SolidityJob payload list

    # submit the FaaS payload, do error handling

    # print FaaS dashboard url pointing to campaign
    analyze_config = ctx.get("fuzz")

    default_config = {
        "rpc_url": "http://localhost:7545",
        "faas_url": "https://fuzzing-staging.diligence.tools",
        "harvey_num_cores": 2,
        "campaign_name_prefix": "untitled",
        "map_to_original_source": False,
    }
    config_options = analyze_config.keys()
    # Mandatory config parameters verification
    if "build_directory" not in config_options:
        raise click.exceptions.UsageError(
            "build_directory not found on .mythx.yml config file"
            "\nYou need to provide your project's build directory in the .mythx.yml config file"
        )
    if "deployed_contract_address" not in config_options:
        raise click.exceptions.UsageError(
            "deployed_contract_address not found on .mythx.yml config file."
            "\nYou need to provide the address where your main contract is deployed on the .mythx.yml"
        )
    if not target and "targets" not in config_options:
        raise click.exceptions.UsageError(
            "Target not provided. You need to provide a target as the last parameter of the fuzz run command."
            "\nYou can also set the target on the `fuzz` key of your .mythx.yml config file."
            "\nSee https://mythx-cli.readthedocs.io/en/latest/advanced-usage.html#configuration-using-mythx-yml"
            " for more information."
        )
    if not target:
        target = analyze_config["targets"]
    if not map_to_original_source:
        map_to_original_source = (
            analyze_config["map_to_original_source"]
            if "map_to_original_source" in config_options
            else default_config["map_to_original_source"]
        )
<<<<<<< HEAD
=======
    if not api_key:
        api_key = (
            analyze_config["api_key"]
            if "api_key" in config_options
            else None
        )
>>>>>>> 19d2d86f
    # Optional config parameters
    # Here we parse the config parameters from the config file and use defaults for non available values
    contract_address = analyze_config["deployed_contract_address"]
    rpc_url = (
        analyze_config["rpc_url"]
        if "rpc_url" in config_options
        else default_config["rpc_url"]
    )
    faas_url = (
        analyze_config["faas_url"]
        if "faas_url" in config_options
        else default_config["faas_url"]
    )
    number_of_cores = (
        analyze_config["number_of_cores"]
        if "number_of_cores" in config_options
        else default_config["harvey_num_cores"]
    )
    campaign_name_prefix = (
        analyze_config["campaign_name_prefix"]
        if "campaign_name_prefix" in config_options
        else default_config["campaign_name_prefix"]
    )

    if more_addresses is None:
        other_addresses = []
    else:
        other_addresses = more_addresses.split(",")

    _corpus_target = corpus_target or analyze_config.get("corpus_target", None)

    rpc_client = RPCClient(rpc_url, number_of_cores)
    if not _corpus_target:
        try:
            contract_code_response = rpc_client.contract_exists(contract_address)
        except RPCCallError as e:
            raise click.exceptions.UsageError(f"RPC endpoint." f"\n{e}")

        if not contract_code_response:
            LOGGER.warning(f"Contract code not found")
            raise click.exceptions.ClickException(
                f"Unable to find a contract deployed at {contract_address}."
            )
    seed_state = rpc_client.get_seed_state(
        contract_address, other_addresses, _corpus_target
    )

    ide = determine_ide()

    if ide == IDE.BROWNIE:
        artifacts = BrownieJob(
            target,
            analyze_config["build_directory"],
            map_to_original_source=map_to_original_source,
        )
        artifacts.generate_payload()
    elif ide == IDE.HARDHAT:
        artifacts = HardhatJob(target, analyze_config["build_directory"], map_to_original_source=map_to_original_source)
        artifacts.generate_payload()
    elif ide == IDE.TRUFFLE:
        artifacts = TruffleJob(
            str(Path.cwd().absolute()), target, analyze_config["build_directory"]
        )
        artifacts.generate_payload()
    else:
        raise click.exceptions.UsageError(
            f"Projects using plain solidity files is not supported right now"
        )

    faas_client = FaasClient(
        faas_url=faas_url, campaign_name_prefix=campaign_name_prefix, project_type=ide, api_key=api_key
    )
    try:
        campaign_id = faas_client.create_faas_campaign(
            campaign_data=artifacts, seed_state=seed_state, dry_run=dry_run
        )
        click.echo(
            "You can view campaign here: " + faas_url + "/campaigns/" + str(campaign_id)
        )
    except BadStatusCode as e:
        raise click.exceptions.UsageError(
            f"Campaign submission error. Detail - {e.detail}"
        )
    except Exception as e:
        LOGGER.warning(
            f"Could not submit campaign to the FaaS\n{traceback.format_exc()}"
        )
        raise click.exceptions.UsageError(
            f"Unable to submit the campaign to the faas. Are you sure the service is running on {faas_url} ?"
        )<|MERGE_RESOLUTION|>--- conflicted
+++ resolved
@@ -87,13 +87,7 @@
     required=False,
 )
 @click.pass_obj
-<<<<<<< HEAD
-def fuzz_run(
-    ctx, address, more_addresses, corpus_target, map_to_original_source, target
-):
-=======
 def fuzz_run(ctx, address, more_addresses, corpus_target, map_to_original_source, dry_run, api_key, target):
->>>>>>> 19d2d86f
     # read YAML config params from ctx dict, e.g. ganache rpc url
     #   Introduce a separate `fuzz` section in the YAML file
 
@@ -147,15 +141,12 @@
             if "map_to_original_source" in config_options
             else default_config["map_to_original_source"]
         )
-<<<<<<< HEAD
-=======
     if not api_key:
         api_key = (
             analyze_config["api_key"]
             if "api_key" in config_options
             else None
         )
->>>>>>> 19d2d86f
     # Optional config parameters
     # Here we parse the config parameters from the config file and use defaults for non available values
     contract_address = analyze_config["deployed_contract_address"]
